--- conflicted
+++ resolved
@@ -2,11 +2,7 @@
   {
     "level_": 0,
     "message_": "Start JSON generation. Platform version: 21 min SDK version: x86",
-<<<<<<< HEAD
     "file_": "C:\\Users\\dacikbas\\AndroidStudioProjects\\Adaptive-HCI\\Xamera\\OpenCV-4.10.0\\libcxx_helper\\CMakeLists.txt",
-=======
-    "file_": "F:\\GitHub\\Adaptive-HCI\\Xamera\\OpenCV-4.10.0\\libcxx_helper\\CMakeLists.txt",
->>>>>>> ebeee7b2
     "tag_": "debug|x86",
     "diagnosticCode_": 0,
     "memoizedIsInitialized": 1,
@@ -18,7 +14,6 @@
   },
   {
     "level_": 0,
-<<<<<<< HEAD
     "message_": "rebuilding JSON C:\\Users\\dacikbas\\AndroidStudioProjects\\Adaptive-HCI\\Xamera\\OpenCV-4.10.0\\.cxx\\Debug\\2hk6r5k3\\x86\\android_gradle_build.json due to:",
     "file_": "C:\\Users\\dacikbas\\AndroidStudioProjects\\Adaptive-HCI\\Xamera\\OpenCV-4.10.0\\libcxx_helper\\CMakeLists.txt",
     "tag_": "debug|x86",
@@ -151,10 +146,6 @@
     "level_": 0,
     "message_": "hard linked C:\\Users\\dacikbas\\AndroidStudioProjects\\Adaptive-HCI\\Xamera\\OpenCV-4.10.0\\.cxx\\Debug\\2hk6r5k3\\x86\\compile_commands.json to C:\\Users\\dacikbas\\AndroidStudioProjects\\Adaptive-HCI\\Xamera\\OpenCV-4.10.0\\.cxx\\tools\\debug\\x86\\compile_commands.json",
     "file_": "C:\\Users\\dacikbas\\AndroidStudioProjects\\Adaptive-HCI\\Xamera\\OpenCV-4.10.0\\libcxx_helper\\CMakeLists.txt",
-=======
-    "message_": "JSON \u0027F:\\GitHub\\Adaptive-HCI\\Xamera\\OpenCV-4.10.0\\.cxx\\Debug\\2hk6r5k3\\x86\\android_gradle_build.json\u0027 was up-to-date",
-    "file_": "F:\\GitHub\\Adaptive-HCI\\Xamera\\OpenCV-4.10.0\\libcxx_helper\\CMakeLists.txt",
->>>>>>> ebeee7b2
     "tag_": "debug|x86",
     "diagnosticCode_": 0,
     "memoizedIsInitialized": 1,
@@ -166,12 +157,8 @@
   },
   {
     "level_": 0,
-    "message_": "JSON generation completed without problems",
-<<<<<<< HEAD
+    "message_": "JSON generation completed without problems"
     "file_": "C:\\Users\\dacikbas\\AndroidStudioProjects\\Adaptive-HCI\\Xamera\\OpenCV-4.10.0\\libcxx_helper\\CMakeLists.txt",
-=======
-    "file_": "F:\\GitHub\\Adaptive-HCI\\Xamera\\OpenCV-4.10.0\\libcxx_helper\\CMakeLists.txt",
->>>>>>> ebeee7b2
     "tag_": "debug|x86",
     "diagnosticCode_": 0,
     "memoizedIsInitialized": 1,
